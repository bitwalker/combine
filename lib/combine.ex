defmodule Combine do
  @moduledoc """
  Main entry point for the Combine API.

  To use:

      defmodule Test do
        use Combine # defaults to parsers: [:text, :binary]
        # use Combine, parsers: [:text]
        # use Combine, parsers: [:binary]
        # use Combine, parsers: [] # does not import any parsers other than Base

        def foo(str) do
          Combine.parse(str, many1(char))
        end
      end
  """
  alias Combine.ParserState

  defmacro __using__(opts \\ []) do
    parsers = Keyword.get(opts, :parsers, [:text, :binary])
    case parsers do
      [:text, :binary] ->
        quote do
          import Combine.Parsers.Base
          import Combine.Parsers.Text
          import Combine.Parsers.Binary
        end
      [:text] ->
        quote do
          import Combine.Parsers.Base
          import Combine.Parsers.Text
        end
      [:binary] ->
        quote do
          import Combine.Parsers.Base
          import Combine.Parsers.Binary
        end
      _ -> []
    end
  end

  @type parser           :: (ParserState.t() -> ParserState.t)
  @type previous_parser  :: parser | nil

  @doc """
  Given an input string and a parser, applies the parser to the input string,
  and returns the results as a list, or an error tuple if an error occurs.
  """
  @spec parse(any, parser, Keyword.t) :: [term] | Keyword.t | {:error, term}
  def parse(input, parser, options \\ []) do
    case parser.(%ParserState{input: input}) do
<<<<<<< HEAD
      %ParserState{status: :ok, results: res} ->
        res |> Enum.reverse |> Enum.filter(&ignore_filter/1) |> Enum.map(&filter_ignores/1)
=======
      %ParserState{status: :ok} = ps ->
        transform_state(ps, options)
>>>>>>> 5cf20dca
      %ParserState{error: res} ->
        {:error, res}
      x ->
        {:error, {:fatal, x}}
    end
  end

  @doc """
  Given a file path and a parser, applies the parser to the file located at that
  path, and returns the results as a lsit, or an error tuple if an error occurs.
  """
  @spec parse_file(String.t, parser) :: [term] | {:error, term}
  def parse_file(path, parser) do
    case File.read(path) do
      {:ok, contents} -> parse(contents, parser)
      {:error, _} = err -> err
    end
  end

  defp ignore_filter(:__ignore), do: false
  defp ignore_filter(_), do: true

  defp filter_ignores(element) when is_list(element) do
    element |> Enum.filter(&ignore_filter/1) |> Enum.map(&filter_ignores/1)
  end
  defp filter_ignores(element), do: element

  defp transform_state(state, options) do
    defaults = [keyword: false]
    options = Keyword.merge(defaults, options) |> Enum.into(%{})
    results = state.results |> Enum.reverse |> Enum.filter_map(&ignore_filter/1, &filter_ignores/1)
    if options.keyword do
        labels = state.labels |> Enum.map(&String.to_atom/1) |> Enum.reverse
        can_zip? = length(labels) == length(results)
        case {results, can_zip?} do
            {[h|tail], _} when is_list(h) -> Enum.map([h|tail], &Enum.zip(labels, &1))
            {_, true} -> labels |> Enum.zip(results)
            _ -> raise("Can not label all parsed results")
        end
    else
        results
    end
  end


end<|MERGE_RESOLUTION|>--- conflicted
+++ resolved
@@ -50,13 +50,8 @@
   @spec parse(any, parser, Keyword.t) :: [term] | Keyword.t | {:error, term}
   def parse(input, parser, options \\ []) do
     case parser.(%ParserState{input: input}) do
-<<<<<<< HEAD
-      %ParserState{status: :ok, results: res} ->
-        res |> Enum.reverse |> Enum.filter(&ignore_filter/1) |> Enum.map(&filter_ignores/1)
-=======
       %ParserState{status: :ok} = ps ->
         transform_state(ps, options)
->>>>>>> 5cf20dca
       %ParserState{error: res} ->
         {:error, res}
       x ->
@@ -87,7 +82,7 @@
   defp transform_state(state, options) do
     defaults = [keyword: false]
     options = Keyword.merge(defaults, options) |> Enum.into(%{})
-    results = state.results |> Enum.reverse |> Enum.filter_map(&ignore_filter/1, &filter_ignores/1)
+    results = state.results |> Enum.reverse |> Enum.filter(&ignore_filter/1) |> Enum.map(&filter_ignores/1)
     if options.keyword do
         labels = state.labels |> Enum.map(&String.to_atom/1) |> Enum.reverse
         can_zip? = length(labels) == length(results)
